# Copyright The OpenTelemetry Authors
#
# Licensed under the Apache License, Version 2.0 (the "License");
# you may not use this file except in compliance with the License.
# You may obtain a copy of the License at
#
#     http://www.apache.org/licenses/LICENSE-2.0
#
# Unless required by applicable law or agreed to in writing, software
# distributed under the License is distributed on an "AS IS" BASIS,
# WITHOUT WARRANTIES OR CONDITIONS OF ANY KIND, either express or implied.
# See the License for the specific language governing permissions and
# limitations under the License.

# pylint: disable=protected-access
import logging
import multiprocessing
import os
import time
import unittest
from concurrent.futures import ThreadPoolExecutor
from unittest.mock import Mock, patch

from opentelemetry._logs import SeverityNumber
from opentelemetry.sdk import trace
from opentelemetry.sdk._logs import (
    LogData,
    LoggerProvider,
    LoggingHandler,
    LogRecord,
)
from opentelemetry.sdk._logs._internal.export import _logger
from opentelemetry.sdk._logs.export import (
    BatchLogRecordProcessor,
    ConsoleLogExporter,
    InMemoryLogExporter,
    SimpleLogRecordProcessor,
)
from opentelemetry.sdk.environment_variables import (
    OTEL_BLRP_EXPORT_TIMEOUT,
    OTEL_BLRP_MAX_EXPORT_BATCH_SIZE,
    OTEL_BLRP_MAX_QUEUE_SIZE,
    OTEL_BLRP_SCHEDULE_DELAY,
)
from opentelemetry.sdk.resources import Resource as SDKResource
from opentelemetry.sdk.util.instrumentation import InstrumentationScope
from opentelemetry.test.concurrency_test import ConcurrencyTestBase
from opentelemetry.trace import TraceFlags
from opentelemetry.trace.span import INVALID_SPAN_CONTEXT


class TestSimpleLogRecordProcessor(unittest.TestCase):
    def test_simple_log_record_processor_default_level(self):
        exporter = InMemoryLogExporter()
        logger_provider = LoggerProvider()

        logger_provider.add_log_record_processor(
            SimpleLogRecordProcessor(exporter)
        )

        logger = logging.getLogger("default_level")
        logger.propagate = False
        logger.addHandler(LoggingHandler(logger_provider=logger_provider))

        logger.warning("Something is wrong")
        finished_logs = exporter.get_finished_logs()
        self.assertEqual(len(finished_logs), 1)
        warning_log_record = finished_logs[0].log_record
        self.assertEqual(warning_log_record.body, "Something is wrong")
        self.assertEqual(warning_log_record.severity_text, "WARN")
        self.assertEqual(
            warning_log_record.severity_number, SeverityNumber.WARN
        )

    def test_simple_log_record_processor_custom_level(self):
        exporter = InMemoryLogExporter()
        logger_provider = LoggerProvider()

        logger_provider.add_log_record_processor(
            SimpleLogRecordProcessor(exporter)
        )

        logger = logging.getLogger("custom_level")
        logger.propagate = False
        logger.setLevel(logging.ERROR)
        logger.addHandler(LoggingHandler(logger_provider=logger_provider))

        logger.warning("Warning message")
        logger.debug("Debug message")
        logger.error("Error message")
        logger.critical("Critical message")
        finished_logs = exporter.get_finished_logs()
        # Make sure only level >= logging.CRITICAL logs are recorded
        self.assertEqual(len(finished_logs), 2)
        critical_log_record = finished_logs[0].log_record
        fatal_log_record = finished_logs[1].log_record
        self.assertEqual(critical_log_record.body, "Error message")
        self.assertEqual(critical_log_record.severity_text, "ERROR")
        self.assertEqual(
            critical_log_record.severity_number, SeverityNumber.ERROR
        )
        self.assertEqual(fatal_log_record.body, "Critical message")
        self.assertEqual(fatal_log_record.severity_text, "CRITICAL")
        self.assertEqual(
            fatal_log_record.severity_number, SeverityNumber.FATAL
        )

    def test_simple_log_record_processor_trace_correlation(self):
        exporter = InMemoryLogExporter()
        logger_provider = LoggerProvider()

        logger_provider.add_log_record_processor(
            SimpleLogRecordProcessor(exporter)
        )

        logger = logging.getLogger("trace_correlation")
        logger.propagate = False
        logger.addHandler(LoggingHandler(logger_provider=logger_provider))

        logger.warning("Warning message")
        finished_logs = exporter.get_finished_logs()
        self.assertEqual(len(finished_logs), 1)
        log_record = finished_logs[0].log_record
        self.assertEqual(log_record.body, "Warning message")
        self.assertEqual(log_record.severity_text, "WARN")
        self.assertEqual(log_record.severity_number, SeverityNumber.WARN)
        self.assertEqual(log_record.trace_id, INVALID_SPAN_CONTEXT.trace_id)
        self.assertEqual(log_record.span_id, INVALID_SPAN_CONTEXT.span_id)
        self.assertEqual(
            log_record.trace_flags, INVALID_SPAN_CONTEXT.trace_flags
        )
        exporter.clear()

        tracer = trace.TracerProvider().get_tracer(__name__)
        with tracer.start_as_current_span("test") as span:
            logger.critical("Critical message within span")

            finished_logs = exporter.get_finished_logs()
            log_record = finished_logs[0].log_record
            self.assertEqual(log_record.body, "Critical message within span")
            self.assertEqual(log_record.severity_text, "CRITICAL")
            self.assertEqual(log_record.severity_number, SeverityNumber.FATAL)
            span_context = span.get_span_context()
            self.assertEqual(log_record.trace_id, span_context.trace_id)
            self.assertEqual(log_record.span_id, span_context.span_id)
            self.assertEqual(log_record.trace_flags, span_context.trace_flags)

    def test_simple_log_record_processor_shutdown(self):
        exporter = InMemoryLogExporter()
        logger_provider = LoggerProvider()

        logger_provider.add_log_record_processor(
            SimpleLogRecordProcessor(exporter)
        )

        logger = logging.getLogger("shutdown")
        logger.propagate = False
        logger.addHandler(LoggingHandler(logger_provider=logger_provider))

        logger.warning("Something is wrong")
        finished_logs = exporter.get_finished_logs()
        self.assertEqual(len(finished_logs), 1)
        warning_log_record = finished_logs[0].log_record
        self.assertEqual(warning_log_record.body, "Something is wrong")
        self.assertEqual(warning_log_record.severity_text, "WARN")
        self.assertEqual(
            warning_log_record.severity_number, SeverityNumber.WARN
        )
        exporter.clear()
        logger_provider.shutdown()
        with self.assertLogs(level=logging.WARNING):
            logger.warning("Log after shutdown")
        finished_logs = exporter.get_finished_logs()
        self.assertEqual(len(finished_logs), 0)

    def test_simple_log_record_processor_different_msg_types(self):
        exporter = InMemoryLogExporter()
        log_record_processor = BatchLogRecordProcessor(exporter)

        provider = LoggerProvider()
        provider.add_log_record_processor(log_record_processor)

        logger = logging.getLogger("different_msg_types")
        logger.addHandler(LoggingHandler(logger_provider=provider))

        logger.warning("warning message: %s", "possible upcoming heatwave")
        logger.error("Very high rise in temperatures across the globe")
        logger.critical("Temperature hits high 420 C in Hyderabad")
        logger.warning(["list", "of", "strings"])
        logger.error({"key": "value"})
        log_record_processor.shutdown()

        finished_logs = exporter.get_finished_logs()
        expected = [
            ("warning message: possible upcoming heatwave", "WARN"),
            ("Very high rise in temperatures across the globe", "ERROR"),
            (
                "Temperature hits high 420 C in Hyderabad",
                "CRITICAL",
            ),
<<<<<<< HEAD
            ("['list', 'of', 'strings']", "WARNING"),
            ("{'key': 'value'}", "ERROR"),
=======
            (["list", "of", "strings"], "WARN"),
            ({"key": "value"}, "ERROR"),
>>>>>>> e98af82f
        ]
        emitted = [
            (item.log_record.body, item.log_record.severity_text)
            for item in finished_logs
        ]
        self.assertEqual(expected, emitted)


class TestBatchLogRecordProcessor(ConcurrencyTestBase):
    def test_emit_call_log_record(self):
        exporter = InMemoryLogExporter()
        log_record_processor = Mock(wraps=BatchLogRecordProcessor(exporter))
        provider = LoggerProvider()
        provider.add_log_record_processor(log_record_processor)

        logger = logging.getLogger("emit_call")
        logger.propagate = False
        logger.addHandler(LoggingHandler(logger_provider=provider))

        logger.error("error")
        self.assertEqual(log_record_processor.emit.call_count, 1)

    def test_args(self):
        exporter = InMemoryLogExporter()
        log_record_processor = BatchLogRecordProcessor(
            exporter,
            max_queue_size=1024,
            schedule_delay_millis=2500,
            max_export_batch_size=256,
            export_timeout_millis=15000,
        )
        self.assertEqual(log_record_processor._exporter, exporter)
        self.assertEqual(log_record_processor._max_queue_size, 1024)
        self.assertEqual(log_record_processor._schedule_delay_millis, 2500)
        self.assertEqual(log_record_processor._max_export_batch_size, 256)
        self.assertEqual(log_record_processor._export_timeout_millis, 15000)

    @patch.dict(
        "os.environ",
        {
            OTEL_BLRP_MAX_QUEUE_SIZE: "1024",
            OTEL_BLRP_SCHEDULE_DELAY: "2500",
            OTEL_BLRP_MAX_EXPORT_BATCH_SIZE: "256",
            OTEL_BLRP_EXPORT_TIMEOUT: "15000",
        },
    )
    def test_env_vars(self):
        exporter = InMemoryLogExporter()
        log_record_processor = BatchLogRecordProcessor(exporter)
        self.assertEqual(log_record_processor._exporter, exporter)
        self.assertEqual(log_record_processor._max_queue_size, 1024)
        self.assertEqual(log_record_processor._schedule_delay_millis, 2500)
        self.assertEqual(log_record_processor._max_export_batch_size, 256)
        self.assertEqual(log_record_processor._export_timeout_millis, 15000)

    def test_args_defaults(self):
        exporter = InMemoryLogExporter()
        log_record_processor = BatchLogRecordProcessor(exporter)
        self.assertEqual(log_record_processor._exporter, exporter)
        self.assertEqual(log_record_processor._max_queue_size, 2048)
        self.assertEqual(log_record_processor._schedule_delay_millis, 5000)
        self.assertEqual(log_record_processor._max_export_batch_size, 512)
        self.assertEqual(log_record_processor._export_timeout_millis, 30000)

    @patch.dict(
        "os.environ",
        {
            OTEL_BLRP_MAX_QUEUE_SIZE: "a",
            OTEL_BLRP_SCHEDULE_DELAY: " ",
            OTEL_BLRP_MAX_EXPORT_BATCH_SIZE: "One",
            OTEL_BLRP_EXPORT_TIMEOUT: "@",
        },
    )
    def test_args_env_var_value_error(self):
        exporter = InMemoryLogExporter()
        _logger.disabled = True
        log_record_processor = BatchLogRecordProcessor(exporter)
        _logger.disabled = False
        self.assertEqual(log_record_processor._exporter, exporter)
        self.assertEqual(log_record_processor._max_queue_size, 2048)
        self.assertEqual(log_record_processor._schedule_delay_millis, 5000)
        self.assertEqual(log_record_processor._max_export_batch_size, 512)
        self.assertEqual(log_record_processor._export_timeout_millis, 30000)

    def test_args_none_defaults(self):
        exporter = InMemoryLogExporter()
        log_record_processor = BatchLogRecordProcessor(
            exporter,
            max_queue_size=None,
            schedule_delay_millis=None,
            max_export_batch_size=None,
            export_timeout_millis=None,
        )
        self.assertEqual(log_record_processor._exporter, exporter)
        self.assertEqual(log_record_processor._max_queue_size, 2048)
        self.assertEqual(log_record_processor._schedule_delay_millis, 5000)
        self.assertEqual(log_record_processor._max_export_batch_size, 512)
        self.assertEqual(log_record_processor._export_timeout_millis, 30000)

    def test_validation_negative_max_queue_size(self):
        exporter = InMemoryLogExporter()
        self.assertRaises(
            ValueError,
            BatchLogRecordProcessor,
            exporter,
            max_queue_size=0,
        )
        self.assertRaises(
            ValueError,
            BatchLogRecordProcessor,
            exporter,
            max_queue_size=-1,
        )
        self.assertRaises(
            ValueError,
            BatchLogRecordProcessor,
            exporter,
            schedule_delay_millis=0,
        )
        self.assertRaises(
            ValueError,
            BatchLogRecordProcessor,
            exporter,
            schedule_delay_millis=-1,
        )
        self.assertRaises(
            ValueError,
            BatchLogRecordProcessor,
            exporter,
            max_export_batch_size=0,
        )
        self.assertRaises(
            ValueError,
            BatchLogRecordProcessor,
            exporter,
            max_export_batch_size=-1,
        )
        self.assertRaises(
            ValueError,
            BatchLogRecordProcessor,
            exporter,
            max_queue_size=100,
            max_export_batch_size=101,
        )

    def test_shutdown(self):
        exporter = InMemoryLogExporter()
        log_record_processor = BatchLogRecordProcessor(exporter)

        provider = LoggerProvider()
        provider.add_log_record_processor(log_record_processor)

        logger = logging.getLogger("shutdown")
        logger.addHandler(LoggingHandler(logger_provider=provider))

        with self.assertLogs(level=logging.WARNING):
            logger.warning("warning message: %s", "possible upcoming heatwave")
        with self.assertLogs(level=logging.WARNING):
            logger.error("Very high rise in temperatures across the globe")
        with self.assertLogs(level=logging.WARNING):
            logger.critical("Temperature hits high 420 C in Hyderabad")

        log_record_processor.shutdown()
        self.assertTrue(exporter._stopped)

        finished_logs = exporter.get_finished_logs()
        expected = [
            ("warning message: possible upcoming heatwave", "WARN"),
            ("Very high rise in temperatures across the globe", "ERROR"),
            (
                "Temperature hits high 420 C in Hyderabad",
                "CRITICAL",
            ),
        ]
        emitted = [
            (item.log_record.body, item.log_record.severity_text)
            for item in finished_logs
        ]
        self.assertEqual(expected, emitted)

    def test_force_flush(self):
        exporter = InMemoryLogExporter()
        log_record_processor = BatchLogRecordProcessor(exporter)

        provider = LoggerProvider()
        provider.add_log_record_processor(log_record_processor)

        logger = logging.getLogger("force_flush")
        logger.propagate = False
        logger.addHandler(LoggingHandler(logger_provider=provider))

        logger.critical("Earth is burning")
        log_record_processor.force_flush()
        finished_logs = exporter.get_finished_logs()
        self.assertEqual(len(finished_logs), 1)
        log_record = finished_logs[0].log_record
        self.assertEqual(log_record.body, "Earth is burning")
        self.assertEqual(log_record.severity_number, SeverityNumber.FATAL)

    def test_log_record_processor_too_many_logs(self):
        exporter = InMemoryLogExporter()
        log_record_processor = BatchLogRecordProcessor(exporter)

        provider = LoggerProvider()
        provider.add_log_record_processor(log_record_processor)

        logger = logging.getLogger("many_logs")
        logger.propagate = False
        logger.addHandler(LoggingHandler(logger_provider=provider))

        for log_no in range(1000):
            logger.critical("Log no: %s", log_no)

        self.assertTrue(log_record_processor.force_flush())
        finised_logs = exporter.get_finished_logs()
        self.assertEqual(len(finised_logs), 1000)

    def test_with_multiple_threads(self):
        exporter = InMemoryLogExporter()
        log_record_processor = BatchLogRecordProcessor(exporter)

        provider = LoggerProvider()
        provider.add_log_record_processor(log_record_processor)

        logger = logging.getLogger("threads")
        logger.propagate = False
        logger.addHandler(LoggingHandler(logger_provider=provider))

        def bulk_log_and_flush(num_logs):
            for _ in range(num_logs):
                logger.critical("Critical message")
            self.assertTrue(log_record_processor.force_flush())

        with ThreadPoolExecutor(max_workers=69) as executor:
            futures = []
            for idx in range(69):
                future = executor.submit(bulk_log_and_flush, idx + 1)
                futures.append(future)

            executor.shutdown()

        finished_logs = exporter.get_finished_logs()
        self.assertEqual(len(finished_logs), 2415)

    @unittest.skipUnless(
        hasattr(os, "fork"),
        "needs *nix",
    )
    def test_batch_log_record_processor_fork(self):
        # pylint: disable=invalid-name
        exporter = InMemoryLogExporter()
        log_record_processor = BatchLogRecordProcessor(
            exporter,
            max_export_batch_size=64,
            schedule_delay_millis=10,
        )
        provider = LoggerProvider()
        provider.add_log_record_processor(log_record_processor)

        logger = logging.getLogger("test-fork")
        logger.propagate = False
        logger.addHandler(LoggingHandler(logger_provider=provider))

        logger.critical("yolo")
        time.sleep(0.5)  # give some time for the exporter to upload

        self.assertTrue(log_record_processor.force_flush())
        self.assertEqual(len(exporter.get_finished_logs()), 1)
        exporter.clear()

        multiprocessing.set_start_method("fork")

        def child(conn):
            def _target():
                logger.critical("Critical message child")

            self.run_with_many_threads(_target, 100)

            time.sleep(0.5)

            logs = exporter.get_finished_logs()
            conn.send(len(logs) == 100)
            conn.close()

        parent_conn, child_conn = multiprocessing.Pipe()
        p = multiprocessing.Process(target=child, args=(child_conn,))
        p.start()
        self.assertTrue(parent_conn.recv())
        p.join()

        log_record_processor.shutdown()


class TestConsoleLogExporter(unittest.TestCase):
    def test_export(self):  # pylint: disable=no-self-use
        """Check that the console exporter prints log records."""
        log_data = LogData(
            log_record=LogRecord(
                timestamp=int(time.time() * 1e9),
                trace_id=2604504634922341076776623263868986797,
                span_id=5213367945872657620,
                trace_flags=TraceFlags(0x01),
                severity_text="WARN",
                severity_number=SeverityNumber.WARN,
                body="Zhengzhou, We have a heaviest rains in 1000 years",
                resource=SDKResource({"key": "value"}),
                attributes={"a": 1, "b": "c"},
            ),
            instrumentation_scope=InstrumentationScope(
                "first_name", "first_version"
            ),
        )
        exporter = ConsoleLogExporter()
        # Mocking stdout interferes with debugging and test reporting, mock on
        # the exporter instance instead.

        with patch.object(exporter, "out") as mock_stdout:
            exporter.export([log_data])
        mock_stdout.write.assert_called_once_with(
            log_data.log_record.to_json() + os.linesep
        )

        self.assertEqual(mock_stdout.write.call_count, 1)
        self.assertEqual(mock_stdout.flush.call_count, 1)

    def test_export_custom(self):  # pylint: disable=no-self-use
        """Check that console exporter uses custom io, formatter."""
        mock_record_str = Mock(str)

        def formatter(record):  # pylint: disable=unused-argument
            return mock_record_str

        mock_stdout = Mock()
        exporter = ConsoleLogExporter(out=mock_stdout, formatter=formatter)
        log_data = LogData(
            log_record=LogRecord(),
            instrumentation_scope=InstrumentationScope(
                "first_name", "first_version"
            ),
        )
        exporter.export([log_data])
        mock_stdout.write.assert_called_once_with(mock_record_str)<|MERGE_RESOLUTION|>--- conflicted
+++ resolved
@@ -198,13 +198,8 @@
                 "Temperature hits high 420 C in Hyderabad",
                 "CRITICAL",
             ),
-<<<<<<< HEAD
-            ("['list', 'of', 'strings']", "WARNING"),
+            ("['list', 'of', 'strings']", "WARN"),
             ("{'key': 'value'}", "ERROR"),
-=======
-            (["list", "of", "strings"], "WARN"),
-            ({"key": "value"}, "ERROR"),
->>>>>>> e98af82f
         ]
         emitted = [
             (item.log_record.body, item.log_record.severity_text)
