# Copyright The OpenTelemetry Authors
#
# Licensed under the Apache License, Version 2.0 (the "License");
# you may not use this file except in compliance with the License.
# You may obtain a copy of the License at
#
#     http://www.apache.org/licenses/LICENSE-2.0
#
# Unless required by applicable law or agreed to in writing, software
# distributed under the License is distributed on an "AS IS" BASIS,
# WITHOUT WARRANTIES OR CONDITIONS OF ANY KIND, either express or implied.
# See the License for the specific language governing permissions and
# limitations under the License.
import logging
import unittest
from unittest.mock import Mock

from opentelemetry._logs import NoOpLoggerProvider, SeverityNumber
from opentelemetry._logs import get_logger as APIGetLogger
from opentelemetry.attributes import BoundedAttributes
from opentelemetry.sdk import trace
from opentelemetry.sdk._logs import (
    LogData,
    LoggerProvider,
    LoggingHandler,
    LogRecordProcessor,
)
from opentelemetry.semconv.trace import SpanAttributes
from opentelemetry.trace import INVALID_SPAN_CONTEXT


<<<<<<< HEAD
def get_logger(level=logging.NOTSET, logger_provider=None, formatter=None):
    logger = logging.getLogger(__name__)
    handler = LoggingHandler(level=level, logger_provider=logger_provider)
    if formatter:
        handler.setFormatter(formatter)
    logger.addHandler(handler)
    return logger


=======
>>>>>>> ed8d9507
class TestLoggingHandler(unittest.TestCase):
    def test_handler_default_log_level(self):
        processor, logger = set_up_test_logging(logging.NOTSET)

        # Make sure debug messages are ignored by default
        logger.debug("Debug message")
        assert processor.emit_count() == 0

        # Assert emit gets called for warning message
        with self.assertLogs(level=logging.WARNING):
            logger.warning("Warning message")
        self.assertEqual(processor.emit_count(), 1)

    def test_handler_custom_log_level(self):
        processor, logger = set_up_test_logging(logging.ERROR)

        with self.assertLogs(level=logging.WARNING):
            logger.warning("Warning message test custom log level")
        # Make sure any log with level < ERROR is ignored
        assert processor.emit_count() == 0

        with self.assertLogs(level=logging.ERROR):
            logger.error("Mumbai, we have a major problem")
        with self.assertLogs(level=logging.CRITICAL):
            logger.critical("No Time For Caution")
        self.assertEqual(processor.emit_count(), 2)

    # pylint: disable=protected-access
    def test_log_record_emit_noop(self):
        noop_logger_provder = NoOpLoggerProvider()
        logger_mock = APIGetLogger(
            __name__, logger_provider=noop_logger_provder
        )
        logger = logging.getLogger(__name__)
        handler_mock = Mock(spec=LoggingHandler)
        handler_mock._logger = logger_mock
        handler_mock.level = logging.WARNING
        logger.addHandler(handler_mock)
        with self.assertLogs(level=logging.WARNING):
            logger.warning("Warning message")

    def test_log_flush_noop(self):
        no_op_logger_provider = NoOpLoggerProvider()
        no_op_logger_provider.force_flush = Mock()

        logger = logging.getLogger("foo")
        handler = LoggingHandler(
            level=logging.NOTSET, logger_provider=no_op_logger_provider
        )
        logger.addHandler(handler)

        with self.assertLogs(level=logging.WARNING):
            logger.warning("Warning message")

        logger.handlers[0].flush()
        no_op_logger_provider.force_flush.assert_not_called()

    def test_log_record_no_span_context(self):
        processor, logger = set_up_test_logging(logging.WARNING)

        # Assert emit gets called for warning message
        with self.assertLogs(level=logging.WARNING):
            logger.warning("Warning message")

        log_record = processor.get_log_record(0)

        self.assertIsNotNone(log_record)
        self.assertEqual(log_record.trace_id, INVALID_SPAN_CONTEXT.trace_id)
        self.assertEqual(log_record.span_id, INVALID_SPAN_CONTEXT.span_id)
        self.assertEqual(
            log_record.trace_flags, INVALID_SPAN_CONTEXT.trace_flags
        )

    def test_log_record_observed_timestamp(self):
        processor, logger = set_up_test_logging(logging.WARNING)

        with self.assertLogs(level=logging.WARNING):
            logger.warning("Warning message")

        log_record = processor.get_log_record(0)
        self.assertIsNotNone(log_record.observed_timestamp)

    def test_log_record_user_attributes(self):
        """Attributes can be injected into logs by adding them to the LogRecord"""
        processor, logger = set_up_test_logging(logging.WARNING)

        # Assert emit gets called for warning message
        with self.assertLogs(level=logging.WARNING):
            logger.warning("Warning message", extra={"http.status_code": 200})

        log_record = processor.get_log_record(0)

        self.assertIsNotNone(log_record)
        self.assertEqual(
            log_record.attributes,
            {**log_record.attributes, **{"http.status_code": 200}},
        )
        self.assertTrue(
            log_record.attributes[SpanAttributes.CODE_FILEPATH].endswith(
                "test_handler.py"
            )
        )
        self.assertEqual(
            log_record.attributes[SpanAttributes.CODE_FUNCTION],
            "test_log_record_user_attributes",
        )
        # The line of the log statement is not a constant (changing tests may change that),
        # so only check that the attribute is present.
        self.assertTrue(SpanAttributes.CODE_LINENO in log_record.attributes)
        self.assertTrue(isinstance(log_record.attributes, BoundedAttributes))

    def test_log_record_exception(self):
        """Exception information will be included in attributes"""
        processor, logger = set_up_test_logging(logging.ERROR)

        try:
            raise ZeroDivisionError("division by zero")
        except ZeroDivisionError:
            with self.assertLogs(level=logging.ERROR):
                logger.exception("Zero Division Error")

        log_record = processor.get_log_record(0)

        self.assertIsNotNone(log_record)
        self.assertIn("Zero Division Error", log_record.body)
        self.assertEqual(
            log_record.attributes[SpanAttributes.EXCEPTION_TYPE],
            ZeroDivisionError.__name__,
        )
        self.assertEqual(
            log_record.attributes[SpanAttributes.EXCEPTION_MESSAGE],
            "division by zero",
        )
        stack_trace = log_record.attributes[
            SpanAttributes.EXCEPTION_STACKTRACE
        ]
        self.assertIsInstance(stack_trace, str)
        self.assertTrue("Traceback" in stack_trace)
        self.assertTrue("ZeroDivisionError" in stack_trace)
        self.assertTrue("division by zero" in stack_trace)
        self.assertTrue(__file__ in stack_trace)

    def test_log_exc_info_false(self):
        """Exception information will be included in attributes"""
        processor, logger = set_up_test_logging(logging.NOTSET)

        try:
            raise ZeroDivisionError("division by zero")
        except ZeroDivisionError:
            with self.assertLogs(level=logging.ERROR):
                logger.error("Zero Division Error", exc_info=False)

        log_record = processor.get_log_record(0)

        self.assertIsNotNone(log_record)
        self.assertEqual(log_record.body, "Zero Division Error")
        self.assertNotIn(SpanAttributes.EXCEPTION_TYPE, log_record.attributes)
        self.assertNotIn(
            SpanAttributes.EXCEPTION_MESSAGE, log_record.attributes
        )
        self.assertNotIn(
            SpanAttributes.EXCEPTION_STACKTRACE, log_record.attributes
        )

    def test_log_record_trace_correlation(self):
        processor, logger = set_up_test_logging(logging.WARNING)

        tracer = trace.TracerProvider().get_tracer(__name__)
        with tracer.start_as_current_span("test") as span:
            with self.assertLogs(level=logging.CRITICAL):
                logger.critical("Critical message within span")

            log_record = processor.get_log_record(0)

            self.assertEqual(log_record.body, "Critical message within span")
            self.assertEqual(log_record.severity_text, "CRITICAL")
            self.assertEqual(log_record.severity_number, SeverityNumber.FATAL)
            span_context = span.get_span_context()
            self.assertEqual(log_record.trace_id, span_context.trace_id)
            self.assertEqual(log_record.span_id, span_context.span_id)
            self.assertEqual(log_record.trace_flags, span_context.trace_flags)

<<<<<<< HEAD
    def test_log_record_args_are_translated(self):
        emitter_provider_mock = Mock(spec=LoggerProvider)
        emitter_mock = APIGetLogger(
            __name__, logger_provider=emitter_provider_mock
        )
        logger = get_logger(logger_provider=emitter_provider_mock)

        with self.assertLogs(level=logging.INFO):
            logger.info("Test message")
        args, _ = emitter_mock.emit.call_args_list[0]
        log_record = args[0]

        self.assertEqual(
            set(log_record.attributes),
            {
                "thread.id",
                "code.filepath",
                "code.lineno",
                "code.function",
                "thread.name",
            },
        )

    def test_format_is_called(self):
        emitter_provider_mock = Mock(spec=LoggerProvider)
        emitter_mock = APIGetLogger(
            __name__, logger_provider=emitter_provider_mock
        )
        formatter = logging.Formatter("%(name)s - %(levelname)s - %(message)s")
        logger = get_logger(
            logger_provider=emitter_provider_mock, formatter=formatter
        )

        with self.assertLogs(level=logging.INFO):
            logger.info("Test message")
        args, _ = emitter_mock.emit.call_args_list[0]
        log_record = args[0]

        self.assertEqual(
            log_record.body, "tests.logs.test_handler - INFO - Test message"
        )

    def test_log_body_is_always_string(self):
        emitter_provider_mock = Mock(spec=LoggerProvider)
        emitter_mock = APIGetLogger(
            __name__, logger_provider=emitter_provider_mock
        )
        logger = get_logger(logger_provider=emitter_provider_mock)

        with self.assertLogs(level=logging.INFO):
            logger.info(["something", "of", "note"])
        args, _ = emitter_mock.emit.call_args_list[0]
        log_record = args[0]

        self.assertIsInstance(log_record.body, str)
=======

def set_up_test_logging(level):
    logger_provider = LoggerProvider()
    processor = FakeProcessor()
    logger_provider.add_log_record_processor(processor)
    logger = logging.getLogger("foo")
    handler = LoggingHandler(level=level, logger_provider=logger_provider)
    logger.addHandler(handler)
    return processor, logger


class FakeProcessor(LogRecordProcessor):
    def __init__(self):
        self.log_data_emitted = []

    def emit(self, log_data: LogData):
        self.log_data_emitted.append(log_data)

    def shutdown(self):
        pass

    def force_flush(self, timeout_millis: int = 30000):
        pass

    def emit_count(self):
        return len(self.log_data_emitted)

    def get_log_record(self, i):
        return self.log_data_emitted[i].log_record
>>>>>>> ed8d9507
<|MERGE_RESOLUTION|>--- conflicted
+++ resolved
@@ -29,18 +29,6 @@
 from opentelemetry.trace import INVALID_SPAN_CONTEXT
 
 
-<<<<<<< HEAD
-def get_logger(level=logging.NOTSET, logger_provider=None, formatter=None):
-    logger = logging.getLogger(__name__)
-    handler = LoggingHandler(level=level, logger_provider=logger_provider)
-    if formatter:
-        handler.setFormatter(formatter)
-    logger.addHandler(handler)
-    return logger
-
-
-=======
->>>>>>> ed8d9507
 class TestLoggingHandler(unittest.TestCase):
     def test_handler_default_log_level(self):
         processor, logger = set_up_test_logging(logging.NOTSET)
@@ -223,19 +211,13 @@
             self.assertEqual(log_record.span_id, span_context.span_id)
             self.assertEqual(log_record.trace_flags, span_context.trace_flags)
 
-<<<<<<< HEAD
     def test_log_record_args_are_translated(self):
-        emitter_provider_mock = Mock(spec=LoggerProvider)
-        emitter_mock = APIGetLogger(
-            __name__, logger_provider=emitter_provider_mock
-        )
-        logger = get_logger(logger_provider=emitter_provider_mock)
+        processor, logger = set_up_test_logging(logging.INFO)
 
         with self.assertLogs(level=logging.INFO):
             logger.info("Test message")
-        args, _ = emitter_mock.emit.call_args_list[0]
-        log_record = args[0]
-
+
+        log_record = processor.get_log_record(0)
         self.assertEqual(
             set(log_record.attributes),
             {
@@ -248,45 +230,37 @@
         )
 
     def test_format_is_called(self):
-        emitter_provider_mock = Mock(spec=LoggerProvider)
-        emitter_mock = APIGetLogger(
-            __name__, logger_provider=emitter_provider_mock
-        )
-        formatter = logging.Formatter("%(name)s - %(levelname)s - %(message)s")
-        logger = get_logger(
-            logger_provider=emitter_provider_mock, formatter=formatter
+        processor, logger = set_up_test_logging(
+            logging.INFO,
+            logging.Formatter("%(name)s - %(levelname)s - %(message)s")
         )
 
         with self.assertLogs(level=logging.INFO):
             logger.info("Test message")
-        args, _ = emitter_mock.emit.call_args_list[0]
-        log_record = args[0]
-
-        self.assertEqual(
-            log_record.body, "tests.logs.test_handler - INFO - Test message"
+
+        log_record = processor.get_log_record(0)
+        self.assertEqual(
+            log_record.body, "foo - INFO - Test message"
         )
 
     def test_log_body_is_always_string(self):
-        emitter_provider_mock = Mock(spec=LoggerProvider)
-        emitter_mock = APIGetLogger(
-            __name__, logger_provider=emitter_provider_mock
-        )
-        logger = get_logger(logger_provider=emitter_provider_mock)
+        processor, logger = set_up_test_logging(logging.INFO)
 
         with self.assertLogs(level=logging.INFO):
             logger.info(["something", "of", "note"])
-        args, _ = emitter_mock.emit.call_args_list[0]
-        log_record = args[0]
-
+
+        log_record = processor.get_log_record(0)
         self.assertIsInstance(log_record.body, str)
-=======
-
-def set_up_test_logging(level):
+
+
+def set_up_test_logging(level, formatter=None):
     logger_provider = LoggerProvider()
     processor = FakeProcessor()
     logger_provider.add_log_record_processor(processor)
     logger = logging.getLogger("foo")
     handler = LoggingHandler(level=level, logger_provider=logger_provider)
+    if formatter:
+        handler.setFormatter(formatter)
     logger.addHandler(handler)
     return processor, logger
 
@@ -308,5 +282,4 @@
         return len(self.log_data_emitted)
 
     def get_log_record(self, i):
-        return self.log_data_emitted[i].log_record
->>>>>>> ed8d9507
+        return self.log_data_emitted[i].log_record