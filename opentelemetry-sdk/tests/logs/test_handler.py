--- conflicted
+++ resolved
@@ -114,14 +114,11 @@
         log_record = args[0]
 
         self.assertIsNotNone(log_record)
-<<<<<<< HEAD
+        self.assertEqual(len(log_record.attributes), 4)
         self.assertEqual(
             log_record.attributes,
             {**log_record.attributes, **{"http.status_code": 200}},
         )
-=======
-        self.assertEqual(len(log_record.attributes), 4)
-        self.assertEqual(log_record.attributes["http.status_code"], 200)
         self.assertTrue(
             log_record.attributes[SpanAttributes.CODE_FILEPATH].endswith(
                 "test_handler.py"
@@ -134,7 +131,6 @@
         # The line of the log statement is not a constant (changing tests may change that),
         # so only check that the attribute is present.
         self.assertTrue(SpanAttributes.CODE_LINENO in log_record.attributes)
->>>>>>> d03a6224
         self.assertTrue(isinstance(log_record.attributes, BoundedAttributes))
 
     def test_log_record_exception(self):
